--- conflicted
+++ resolved
@@ -40,21 +40,14 @@
 
       - uses: cachix/install-nix-action@v31
 
-<<<<<<< HEAD
       # WSL tarball build disabled - no WSL machines configured
-      # - name: Build tarball
+      # - name: Build WSL tarball with Dagger validation
       #   run: |
+      #     # First validate with Dagger
+      #     dagger call hello --name="WSL Build"
+      #     # Then build the tarball (workchng machine removed)
       #     nix_bin=$(which nix)
       #     sudo $nix_bin run .#nixosConfigurations.MACHINE.config.system.build.tarballBuilder
-=======
-      - name: Build WSL tarball with Dagger validation
-        run: |
-          # First validate with Dagger
-          dagger call hello --name="WSL Build"
-          # Then build the tarball
-          nix_bin=$(which nix)
-          sudo $nix_bin run .#nixosConfigurations.workchng.config.system.build.tarballBuilder
->>>>>>> 43db7600
 
       - name: Build NixOS ISO with Dagger validation
         run: |
@@ -82,28 +75,21 @@
         if: startsWith(github.ref, 'refs/tags/')
         with:
           files: |
-<<<<<<< HEAD
-            nixos.iso
-=======
-            nixos-wsl.tar.gz
             nixos.iso
           body: |
             ## 🚀 Release Notes
             
             This release includes:
             - ✅ Validated NixOS configurations for all machines
-            - ✅ Custom WSL tarball (nixos-wsl.tar.gz)
             - ✅ Custom NixOS installation ISO (nixos.iso)
             - ✅ Security scanning passed
             - ✅ Full Dagger pipeline validation
             
             ### Machine Configurations Tested
-            - workchng, dsk1chng, svr1chng, svr2chng, svr3chng
-            - noir, zinc, vmnixos, iso1chng
-            - mair (macOS), mac1chng (macOS)
+            - **NixOS**: noir, zinc, iso1chng
+            - **macOS**: mair, stud
             
             ### Services Included
-            - Nextcloud, Jellyfin, Nixarr, Netdata
-            - Homebridge, Scrypted, Tailscale
-            - ACME certificates, Cloudflared tunnels
->>>>>>> 43db7600
+            - **Active**: NAS (noir), Tailscale (noir, zinc)
+            - **Secrets**: SOPS-based encryption with age keys
+            - **Security**: Impermanence, SSH hardening, auto-updates